--- conflicted
+++ resolved
@@ -215,15 +215,14 @@
   ;; Workspace status
   (status nil)
 
-<<<<<<< HEAD
+  ;; ‘metadata’ is a generic storage for workspace specific data. It is
+  ;; accessed via `lsp-workspace-set-metadata' and `lsp-workspace-set-metadata'
+  (metadata (make-hash-table :test 'equal))
+              
   ;; contains all the file notification watches that have been created for the
   ;; current workspace in format filePath->file notification handle.
   (watches (make-hash-table :test 'equal)))
-=======
-  ;; ‘metadata’ is a generic storage for workspace specific data. It is
-  ;; accessed via `lsp-workspace-set-metadata' and `lsp-workspace-set-metadata'
-  (metadata (make-hash-table :test 'equal)))
->>>>>>> 7c6158ee
+
 
 (defvar-local lsp--cur-workspace nil)
 
