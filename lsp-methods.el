--- conflicted
+++ resolved
@@ -280,19 +280,12 @@
     version: number;
     text: string;
 }"
-<<<<<<< HEAD
   (inline-quote
-    (list :uri (concat "file://" buffer-file-name)
-      :languageId (lsp--workspace-language-id lsp--cur-workspace)
-      :version (lsp--cur-file-version)
-      :text (buffer-substring-no-properties (point-min) (point-max)))))
-=======
-  (let ((language-id-fn (lsp--client-language-id (lsp--workspace-client lsp--cur-workspace))))
-    `(:uri ,(concat "file://" buffer-file-name)
-       :languageId ,(funcall language-id-fn (current-buffer))
-       :version ,(lsp--cur-file-version)
-       :text ,(buffer-substring-no-properties (point-min) (point-max)))))
->>>>>>> 5fe13b99
+    (let ((language-id-fn (lsp--client-language-id (lsp--workspace-client lsp--cur-workspace))))
+      (list :uri (concat "file://" buffer-file-name)
+	      :languageId (funcall language-id-fn (current-buffer))
+	      :version (lsp--cur-file-version)
+	      :text (buffer-substring-no-properties (point-min) (point-max))))))
 
 (defun lsp--shutdown-cur-workspace ()
   "Shut down the language server process for ‘lsp--cur-workspace’."
