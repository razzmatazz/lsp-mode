;;; lsp-mode.el --- Minor mode for interacting with Language Servers -*- lexical-binding: t -*-

;; Copyright (C) 2016  Vibhav Pant <vibhavp@gmail.com>

;; This program is free software: you can redistribute it and/or modify
;; it under the terms of the GNU General Public License as published by
;; the Free Software Foundation, either version 3 of the License, or
;; (at your option) any later version.

;; This program is distributed in the hope that it will be useful,
;; but WITHOUT ANY WARRANTY; without even the implied warranty of
;; MERCHANTABILITY or FITNESS FOR A PARTICULAR PURPOSE.  See the
;; GNU General Public License for more details.

;; You should have received a copy of the GNU General Public License
;; along with this program.  If not, see <http://www.gnu.org/licenses/>.

;; Author: Vibhav Pant <vibhavp@gmail.com>
;; URL: https://github.com/emacs-lsp/lsp-mode
;; Package-Requires: ((emacs "25.1") (flycheck "30"))
;; Version: 3.1

;;; Commentary:

;;; Code:

(require 'lsp-methods)
(require 'lsp-receive)
(require 'lsp-send)
(require 'cl-lib)
(require 'network-stream)

(defvar lsp-version-support "3.0"
  "This is the version of the Language Server Protocol currently supported by ‘lsp-mode’.")

(defun lsp--make-stdio-connection (name command command-fn)
  (lambda (filter sentinel)
    (let* ((command (if command-fn (funcall command-fn) command))
           (final-command (if (consp command) command (list command))))
      (unless (executable-find (nth 0 final-command))
        (error (format "Couldn't find executable %s" (nth 0 final-command))))
      (make-process
       :name name
       :connection-type 'pipe
       :coding 'no-conversion
       :command final-command
       :filter filter
       :sentinel sentinel
       :stderr (generate-new-buffer-name (concat "*" name " stderr*"))))))

(defun lsp--make-tcp-connection (name command command-fn host port)
  (lambda (filter sentinel)
    (let* ((command (if command-fn (funcall command-fn) command))
           (final-command (if (consp command) command (list command)))
           proc tcp-proc)
      (unless (executable-find (nth 0 final-command))
        (error (format "Couldn't find executable %s" (nth 0 final-command))))
      (setq proc (make-process
                  :name name
                  :coding 'no-conversion
                  :command final-command
                  :sentinel sentinel
                  :stderr (generate-new-buffer-name (concat "*" name " stderr*")))
            tcp-proc (open-network-stream (concat name " TCP connection")
                                          nil host port
                                          :type 'plain))
      (set-process-filter tcp-proc filter)
      (cons proc tcp-proc))))

(defun lsp--verify-regexp-list (l)
  (cl-assert (cl-typep l 'list) nil
             "lsp-define-client: :ignore-regexps is not a list")
  (dolist (e l l)
    (cl-assert (cl-typep e 'string)
               nil
               (format
                "lsp-define-client: :ignore-regexps element %s is not a string"
                e))))

(cl-defmacro lsp-define-stdio-client (name language-id get-root command &key docstring (language-id-fn #'(lambda (_b) language-id)) command-fn ignore-regexps initialize)
  "Define a LSP client using stdio.
NAME is the symbol to use for the name of the client.
LANGUAGE-ID is the language id to be used when communication with
the Language Server.  COMMAND is the command to run.

Optional arguments:
<<<<<<< HEAD

`:ignore-regexps' is a list of regexps which when matched will be
ignored by the output parser.

`:command-fn' is a function that returns the command string/list
to be used to launch the language server.  If non-nil, COMMAND is
ignored.

`:initialize' is a function called when the client is
initialized.  It takes a single argument, the newly created
client."
=======
`:ignore-regexps' is a list of regexps which when matched will be ignored by the output parser.
`:command-fn' is a function that returns the command string/list to be used to launch the language server. If non-nil, COMMAND is ignored.
`:language-id-fn' is a function that returns the language-id string to be used while opening a new file. If non-nil, LANGUAGE-ID is ignored.
`:initialize' is a function called when the client is intiailized. It takes a single argument, the newly created client.
"
>>>>>>> 5fe13b99
  (let ((enable (intern (format "%s-enable" name))))
    `(defun ,enable ()
       ,docstring
       (interactive)
       (let ((client (make-lsp--client
                       :language-id ,language-id-fn
                       :send-sync #'lsp--stdio-send-sync
                       :send-async #'lsp--stdio-send-async
                       :new-connection (lsp--make-stdio-connection ,(symbol-name name) ,command
                                         ,command-fn)
                       :get-root ,get-root
                       :ignore-regexps ,ignore-regexps)))
         (unless lsp-mode
           ,(when initialize
              `(funcall ,initialize client))
           (let ((root (funcall (lsp--client-get-root client))))
             (if (lsp--should-start-p root)
               (progn
                 (lsp-mode 1)
                 (lsp--start client))
               (message "Not initializing project %s" root))))))))

(cl-defmacro lsp-define-tcp-client (name language-id get-root command host port &key docstring (language-id-fn #'(lambda (_b) language-id)) command-fn ignore-regexps initialize)
  "Define a LSP client using TCP.
NAME is the symbol to use for the name of the client.
LANGUAGE-ID is the language id to be used when communication with
the Language Server.  COMMAND is the command to run.  HOST is the
host address.  PORT is the port number.

Optional arguments:

`:ignore-regexps' is a list of regexps which when matched will be ignored by the output parser.
<<<<<<< HEAD

`:command-fn' is a function that returns the command string/list
to be used to launch the language server.  If non-nil, COMMAND is
ignored.

`:initialize' is a function called when the client is
initialized.  It takes a single argument, the newly created
client."
=======
`:command-fn' is a function that returns the command string/list to be used to launch the language server. If non-nil, COMMAND is ignored.
`:language-id-fn' is a function that returns the language-id string to be used while opening a new file. If non-nil, LANGUAGE-ID is ignored.
`:initialize' is a function called when the client is intiailized. It takes a single argument, the newly created client."
>>>>>>> 5fe13b99
  (let ((enable (intern (format "%s-enable" name))))
    `(defun ,enable ()
       ,docstring
       (interactive)
       (let ((client (make-lsp--client
                       :language-id ,language-id-fn
                       :send-sync #'lsp--stdio-send-sync
                       :send-async #'lsp--stdio-send-async
                       :new-connection (lsp--make-tcp-connection ,(symbol-name name) ,command ,command-fn ,host ,port)
                       :get-root ,get-root
                       :ignore-regexps ,ignore-regexps)))
         (unless lsp-mode
           ,(when initialize
              `(funcall ,initialize client))
           (let ((root (funcall (lsp--client-get-root client))))
             (if (lsp--should-start-p root)
               (progn
                 (lsp-mode 1)
                 (lsp--start client))
               (message "Not initializing project %s" root))))))))

;;;###autoload
(define-minor-mode lsp-mode ""
  nil nil nil
  :lighter " LSP"
  :group 'lsp-mode)

(defconst lsp--sync-type
  `((0 . "None")
    (1 . "Full Document")
    (2 . "Incremental Changes")))

(defconst lsp--capabilities
  `(("textDocumentSync" . ("Document sync method" .
                           ((1 . "None")
                            (2 . "Send full contents")
                            (3 . "Send incremental changes."))))
    ("hoverProvider" . ("The server provides hover support" . boolean))
    ("completionProvider" . ("The server provides completion support" . boolean))
    ("definitionProvider" . ("The server provides goto definition support" . boolean))
    ("referencesProvider" . ("The server provides references support" . boolean))
    (("documentHighlightProvider" . ("The server provides document highlight support." . boolean)))
    ("documentSymbolProvider" . ("The server provides file symbol support" . boolean))
    ("workspaceSymbolProvider" . ("The server provides project symbol support" . boolean))
    ("codeActionProvider" . ("The server provides code actions" . boolean))
    ("codeLensProvider" . ("The server provides code lens" . boolean))
    ("documentFormattingProvider" . ("The server provides file formatting" . boolean))
    (("documentRangeFormattingProvider" . ("The server provides region formatting" . boolean)))
    (("renameProvider" . ("The server provides rename support" . boolean)))))

(defun lsp--cap-str (cap)
  (let* ((elem (assoc cap lsp--capabilities))
         (desc (cadr elem))
         (type (cddr elem))
         (value (gethash cap (lsp--server-capabilities))))
    (when (and elem desc type value)
      (concat desc (cond
                    ((listp type) (concat ": " (cdr (assoc value type))))) "\n"))))

(defun lsp-capabilities ()
  "View all capabilities for the language server associated with this buffer."
  (interactive)
  (unless lsp--cur-workspace
    (user-error "No language server is associated with this buffer"))
  (let ((str (mapconcat #'lsp--cap-str (reverse (hash-table-keys
                                                 (lsp--server-capabilities))) ""))
        (buffer-name (generate-new-buffer-name "lsp-capabilities"))
        )
    (get-buffer-create buffer-name)
    (with-current-buffer buffer-name
      (view-mode -1)
      (erase-buffer)
      (insert str)
      (view-mode 1))
    (switch-to-buffer buffer-name)))

(provide 'lsp-mode)
;;; lsp-mode.el ends here<|MERGE_RESOLUTION|>--- conflicted
+++ resolved
@@ -84,25 +84,17 @@
 the Language Server.  COMMAND is the command to run.
 
 Optional arguments:
-<<<<<<< HEAD
-
-`:ignore-regexps' is a list of regexps which when matched will be
-ignored by the output parser.
-
-`:command-fn' is a function that returns the command string/list
-to be used to launch the language server.  If non-nil, COMMAND is
-ignored.
-
-`:initialize' is a function called when the client is
-initialized.  It takes a single argument, the newly created
-client."
-=======
-`:ignore-regexps' is a list of regexps which when matched will be ignored by the output parser.
-`:command-fn' is a function that returns the command string/list to be used to launch the language server. If non-nil, COMMAND is ignored.
-`:language-id-fn' is a function that returns the language-id string to be used while opening a new file. If non-nil, LANGUAGE-ID is ignored.
-`:initialize' is a function called when the client is intiailized. It takes a single argument, the newly created client.
-"
->>>>>>> 5fe13b99
+`:ignore-regexps' is a list of regexps which when matched will be ignored by the 
+ output parser.
+
+`:command-fn' is a function that returns the command string/list to be used to 
+ launch the language server. If non-nil, COMMAND is ignored.
+
+`:language-id-fn' is a function that returns the language-id string to be used
+ while opening a new file. If non-nil, LANGUAGE-ID is ignored.
+
+`:initialize' is a function called when the client is intiailized. It takes a
+  single argument, the newly created client."
   (let ((enable (intern (format "%s-enable" name))))
     `(defun ,enable ()
        ,docstring
@@ -133,22 +125,17 @@
 host address.  PORT is the port number.
 
 Optional arguments:
-
-`:ignore-regexps' is a list of regexps which when matched will be ignored by the output parser.
-<<<<<<< HEAD
-
-`:command-fn' is a function that returns the command string/list
-to be used to launch the language server.  If non-nil, COMMAND is
-ignored.
-
-`:initialize' is a function called when the client is
-initialized.  It takes a single argument, the newly created
-client."
-=======
-`:command-fn' is a function that returns the command string/list to be used to launch the language server. If non-nil, COMMAND is ignored.
-`:language-id-fn' is a function that returns the language-id string to be used while opening a new file. If non-nil, LANGUAGE-ID is ignored.
-`:initialize' is a function called when the client is intiailized. It takes a single argument, the newly created client."
->>>>>>> 5fe13b99
+`:ignore-regexps' is a list of regexps which when matched will be ignored by the 
+ output parser.
+
+`:command-fn' is a function that returns the command string/list to be used to 
+ launch the language server. If non-nil, COMMAND is ignored.
+
+`:language-id-fn' is a function that returns the language-id string to be used
+ while opening a new file. If non-nil, LANGUAGE-ID is ignored.
+
+`:initialize' is a function called when the client is intiailized. It takes a
+  single argument, the newly created client."
   (let ((enable (intern (format "%s-enable" name))))
     `(defun ,enable ()
        ,docstring
